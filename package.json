--- conflicted
+++ resolved
@@ -27,15 +27,10 @@
     "yamljs": "^0.3.0"
   },
   "devDependencies": {
-<<<<<<< HEAD
-    "eslint": "^8.33.0",
-    "prettier": "^2.8.3"
-=======
     "prettier": "^2.8.3",
     "eslint": "^8.33.0",
     "@semantic-release/changelog": "^6.0.2",
     "@semantic-release/git": "^10.0.1",
     "semantic-release": "^20.1.1"
->>>>>>> cdbbed9b
   }
 }