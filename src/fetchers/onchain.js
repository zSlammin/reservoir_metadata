--- conflicted
+++ resolved
@@ -4,12 +4,8 @@
 import slugify from "slugify";
 import { parse } from "../parsers/onchain";
 import { RequestWasThrottledError } from "./errors";
-import { onchain_chains } from "../shared/utils";
 
 const FETCH_TIMEOUT = 30000;
-<<<<<<< HEAD
-const ALLOWED_CHAIN_IDS = Object.values(onchain_chains);
-=======
 const ALLOWED_CHAIN_IDS = [
   1, 
   5, 
@@ -26,7 +22,6 @@
   42170,
   999,
 ];
->>>>>>> 4797e57e
 
 const erc721Interface = new ethers.utils.Interface([
   "function supportsInterface(bytes4 interfaceId) view returns (bool)",
