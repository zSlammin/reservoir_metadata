import { getStakedAmountWei } from '../apecoin'

const POOL_ID = 1;

export const extend = async (_chainId, metadata) => {
<<<<<<< HEAD
  const traitCount = metadata.attributes.length;
=======
  const traitCount = metadata.attributes.length

  let isApeCoinStaked = false;
  try {
    const { tokenId } = metadata
    const stakedAmountWei = await getStakedAmountWei({ poolId: POOL_ID, tokenId })
    isApeCoinStaked = stakedAmountWei !== 0
  } catch (error) {
    console.log(error)
  }
>>>>>>> 27f4d540

  return {
    ...metadata,
    attributes: [
<<<<<<< HEAD
      ...metadata.attributes,
      {
        key: "Trait Count",
        value: traitCount,
        kind: "string",
      },
=======
    ...metadata.attributes,
    {
      key: "Trait Count",
      value: traitCount,
      kind: "string",
    },
    {
      key: "ApeCoin Staked",
      value: isApeCoinStaked ? "Yes" : "No",
      kind: "string",
    },
>>>>>>> 27f4d540
    ],
  };
};<|MERGE_RESOLUTION|>--- conflicted
+++ resolved
@@ -3,9 +3,6 @@
 const POOL_ID = 1;
 
 export const extend = async (_chainId, metadata) => {
-<<<<<<< HEAD
-  const traitCount = metadata.attributes.length;
-=======
   const traitCount = metadata.attributes.length
 
   let isApeCoinStaked = false;
@@ -16,19 +13,10 @@
   } catch (error) {
     console.log(error)
   }
->>>>>>> 27f4d540
 
   return {
     ...metadata,
     attributes: [
-<<<<<<< HEAD
-      ...metadata.attributes,
-      {
-        key: "Trait Count",
-        value: traitCount,
-        kind: "string",
-      },
-=======
     ...metadata.attributes,
     {
       key: "Trait Count",
@@ -40,7 +28,6 @@
       value: isApeCoinStaked ? "Yes" : "No",
       kind: "string",
     },
->>>>>>> 27f4d540
     ],
   };
 };