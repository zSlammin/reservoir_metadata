import {
  customHandleContractTokens,
  customHandleToken,
  hasCustomHandler,
} from "../../../../../src/custom";
import { extendMetadata } from "../../../../../src/extend";

import * as opensea from "../../../../../src/fetchers/opensea";
import * as rarible from "../../../../../src/fetchers/rarible";
import * as simplehash from "../../../../../src/fetchers/simplehash";
import * as centerdev from "../../../../../src/fetchers/centerdev";

import { RequestWasThrottledError } from "../../../../../src/fetchers/errors";

const api = async (req, res) => {
  try {
    // Validate network and detect chain id
    const network = req.query.network;
    if (!["mainnet", "rinkeby", "goerli", "optimism", "polygon"].includes(network)) {
      throw new Error("Unknown network");
    }

    let chainId = 1;
    switch (network) {
      case "optimism":
        chainId = 10;
        break;
      case "rinkeby":
        chainId = 4;
        break;
      case "goerli":
        chainId = 5;
        break;
      case "polygon":
        chainId = 137;
        break;
    }

    // Validate indexing method and set up provider
    const method = req.query.method;
    if (!["opensea", "rarible", "simplehash", "centerdev"].includes(method)) {
      throw new Error("Unknown method");
    }

    let provider = opensea;
    if (method === "rarible") {
      provider = rarible;
    } else if (method === "simplehash") {
      provider = simplehash;
    } else if (method === "centerdev") {
      provider = centerdev;
    }

    // Case 1: fetch all tokens within the given contract via pagination
    const contract = req.query.contract?.toLowerCase();
    if (contract) {
      const continuation = req.query.continuation;
      if (hasCustomHandler(chainId, contract)) {
        const result = await customHandleContractTokens(
          chainId,
          contract,
          continuation
        );
        return res.status(200).json(result);
      } else {
        try {
          const result = await Promise.all(
              await provider
                  .fetchContractTokens(chainId, contract, continuation)
                  .then((l) => l.map((metadata) => extendMetadata(chainId, metadata)))
          );

          return res.status(200).json(result);
        } catch (error) {
          if (error instanceof RequestWasThrottledError) {
            return res.status(429).json({ error: error.message, expires_in: error.delay });
          }
          throw(error);
        }
      }
    }

    // Case 2: fetch specific tokens only
    let tokens = req.query.token;
    if (!tokens) {
      throw new Error("Missing token(s)");
    }
    if (!Array.isArray(tokens)) {
      tokens = [tokens];
    }
    if (!tokens.length) {
      throw new Error("Missing token(s)");
    }

    tokens = tokens.map((token) => {
      const [contract, tokenId] = token.split(":");
      return {
        contract: contract.toLowerCase(),
        tokenId,
      };
    });

    // Method-specific validations
    if (method === "opensea" && tokens.length > 20) {
      throw new Error("Too many tokens");
    }
    if (method === "rarible" && tokens.length > 50) {
      throw new Error("Too many tokens");
    }
    if (method === "centerdev" && tokens.length > 100) {
      throw new Error("Too many tokens");
    }

    // Filter out tokens that have custom handlers
    const customTokens = [];
    tokens = tokens.filter((token) => {
      if (hasCustomHandler(chainId, token.contract)) {
        customTokens.push(token);
        return false;
      }
      return true;
    });

    let metadata = [];
    if (tokens.length) {
<<<<<<< HEAD
      let newMetadata;

      if (tokens.length === 1) {
        newMetadata = await Promise.all(
          await provider
            .fetchToken(chainId, tokens[0].contract, tokens[0].tokenId)
            .then((l) => l.map((metadata) => extendMetadata(chainId, metadata)))
        );
      } else {
        newMetadata = await Promise.all(
          await provider
            .fetchTokens(chainId, tokens)
            .then((l) => l.map((metadata) => extendMetadata(chainId, metadata)))
        );
      }

      metadata = [...metadata, ...newMetadata];
=======
      try {
        const newMetadata = await Promise.all(
            await provider
                .fetchTokens(chainId, tokens)
                .then((l) => l.map((metadata) => extendMetadata(chainId, metadata)))
        )

        metadata = [...metadata, ...newMetadata];
      } catch (error) {
        if (error instanceof RequestWasThrottledError) {
          return res.status(429).json({ error: error.message, expires_in: error.delay });
        }
        throw(error);
      }
>>>>>>> 2d6d6be9
    }

    if (customTokens.length) {
      metadata = [
        ...metadata,
        ...(await Promise.all(
          customTokens.map((token) => customHandleToken(chainId, token))
        )),
      ];
    }

    return res.status(200).json({ metadata });
  } catch (error) {
    console.log(error);
    return res.status(500).json({ error: error.message });
  }
};

export default api;<|MERGE_RESOLUTION|>--- conflicted
+++ resolved
@@ -123,31 +123,22 @@
 
     let metadata = [];
     if (tokens.length) {
-<<<<<<< HEAD
-      let newMetadata;
+      try {
+        let newMetadata;
 
-      if (tokens.length === 1) {
-        newMetadata = await Promise.all(
-          await provider
-            .fetchToken(chainId, tokens[0].contract, tokens[0].tokenId)
-            .then((l) => l.map((metadata) => extendMetadata(chainId, metadata)))
-        );
-      } else {
-        newMetadata = await Promise.all(
-          await provider
-            .fetchTokens(chainId, tokens)
-            .then((l) => l.map((metadata) => extendMetadata(chainId, metadata)))
-        );
-      }
-
-      metadata = [...metadata, ...newMetadata];
-=======
-      try {
-        const newMetadata = await Promise.all(
+        if (tokens.length === 1) {
+          newMetadata = await Promise.all(
             await provider
-                .fetchTokens(chainId, tokens)
-                .then((l) => l.map((metadata) => extendMetadata(chainId, metadata)))
-        )
+              .fetchToken(chainId, tokens[0].contract, tokens[0].tokenId)
+              .then((l) => l.map((metadata) => extendMetadata(chainId, metadata)))
+          );
+        } else {
+          newMetadata = await Promise.all(
+            await provider
+              .fetchTokens(chainId, tokens)
+              .then((l) => l.map((metadata) => extendMetadata(chainId, metadata)))
+          );
+        }
 
         metadata = [...metadata, ...newMetadata];
       } catch (error) {
@@ -156,7 +147,6 @@
         }
         throw(error);
       }
->>>>>>> 2d6d6be9
     }
 
     if (customTokens.length) {
