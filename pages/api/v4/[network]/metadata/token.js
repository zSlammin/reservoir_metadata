import { extendMetadata, hasExtendHandler } from "../../../../../src/extend";

import * as opensea from "../../../../../src/fetchers/opensea";
import * as rarible from "../../../../../src/fetchers/rarible";
import * as simplehash from "../../../../../src/fetchers/simplehash";
import * as centerdev from "../../../../../src/fetchers/centerdev";
import * as soundxyz from "../../../../../src/fetchers/soundxyz";
import * as onchain from "../../../../../src/fetchers/onchain";

import { RequestWasThrottledError } from "../../../../../src/fetchers/errors";
import { ValidationError } from "../../../../../src/shared/errors";
import { parse } from "../../../../../src/parsers/opensea";
import { supportedNetworks } from "../../../../../src/shared/utils";
import _ from "lodash";

const api = async (req, res) => {
  try {
    // Validate network and detect chain id
    const network = req.query.network;
<<<<<<< HEAD
    if (!(network in supportedNetworks)) {
      throw new Error("Unknown network");
    }

    const chainId = supportedNetworks[network];
=======
    if (
      ![
        "mainnet",
        "rinkeby",
        "goerli",
        "optimism",
        "polygon",
        "arbitrum",
        "scroll-alpha",
        "bsc",
        "mantle-testnet",
        "linea-testnet",
        "sepolia",
        "mumbai",
        "base-goerli",
        "arbitrum-nova",
        "zora-testnet",
        "prod-goerli",
      ].includes(network)
    ) {
      throw new Error("Unknown network");
    }

    let chainId = 1;
    switch (network) {
      case "optimism":
        chainId = 10;
        break;
      case "rinkeby":
        chainId = 4;
        break;
      case "goerli":
      case "prod-goerli":
        chainId = 5;
        break;
      case "bsc":
        chainId = 56;
        break;
      case "polygon":
        chainId = 137;
        break;
      case "arbitrum":
        chainId = 42161;
        break;
      case "scroll-alpha":
        chainId = 534353;
        break;
      case "mantle-testnet":
        chainId = 5001;
        break;
      case "linea-testnet":
        chainId = 59140;
        break;
      case "sepolia":
        chainId = 11155111;
        break;
      case "mumbai":
        chainId = 80001;
        break;
      case "base-goerli":
        chainId = 84531;
        break;
      case "arbitrum-nova":
        chainId = 42170;
        break;
      case "zora-testnet":
        chainId = 999;
        break;
    }
>>>>>>> 2b5157b9

    // Validate indexing method and set up provider
    const method = req.query.method;
    if (
      !["opensea", "rarible", "simplehash", "centerdev", "soundxyz", "onchain"].includes(method)
    ) {
      throw new Error("Unknown method");
    }

    if (req.method === "POST") {
      if (method !== "opensea") {
        throw new Error("Unknown method for this endpoint.");
      }
      const body = JSON.parse(JSON.stringify(req.body));
      let metadata = parse(body);
      metadata = await extendMetadata(chainId, metadata);
      return res.status(200).json(metadata);
    }

    let provider = opensea;
    if (method === "rarible") {
      provider = rarible;
    } else if (method === "simplehash") {
      provider = simplehash;
    } else if (method === "centerdev") {
      provider = centerdev;
    } else if (method === "soundxyz") {
      provider = soundxyz;
    } else if (method === "onchain") {
      provider = onchain;
    }

    // Case 1: fetch all tokens within the given contract and slug via pagination
    const collectionSlug = req.query.collectionSlug;
    const continuation = req.query.continuation;
    if (collectionSlug) {
      try {
        if (method !== "opensea") {
          throw new ValidationError("Collection slug is only valid on opensea.");
        }
        const [contract, slug] = collectionSlug.split(":");

        if (hasExtendHandler(chainId, contract)) {
          throw new ValidationError("Custom handler is not supported with collection slug.");
        }

        let newContinuation, previousContinuation;
        const newMetadata = await Promise.all(
          await provider
            .fetchTokensByCollectionSlug(chainId, slug, continuation)
            .then((response) => {
              newContinuation = response.continuation;
              previousContinuation = response.previous;
              return response.assets.map((metadata) => extendMetadata(chainId, metadata));
            })
        );

        return res.status(200).json({
          metadata: newMetadata,
          continuation: newContinuation,
          previous: previousContinuation,
        });
      } catch (error) {
        if (error instanceof ValidationError) {
          return res.status(400).json({ error: error.message });
        }
        if (error instanceof RequestWasThrottledError) {
          return res.status(429).json({ error: error.message, expires_in: error.delay });
        }
        throw error;
      }
    }
    // Case 2: fetch all tokens within the given contract via pagination
    const contract = req.query.contract?.toLowerCase();
    if (contract && !method === "onchain") {
      try {
        const result = await Promise.all(
          await provider
            .fetchContractTokens(chainId, contract, continuation)
            .then((l) => l.map((metadata) => extendMetadata(chainId, metadata)))
        );

        return res.status(200).json(result);
      } catch (error) {
        if (error instanceof RequestWasThrottledError) {
          return res.status(429).json({ error: error.message, expires_in: error.delay });
        }
        throw error;
      }
    }

    // Case 3: fetch specific tokens only
    let tokens = req.query.token;
    if (!tokens) {
      throw new Error("Missing token(s)");
    }
    if (!Array.isArray(tokens)) {
      tokens = [tokens];
    }
    if (!tokens.length) {
      throw new Error("Missing token(s)");
    }

    tokens = tokens.map((token) => {
      const [contract, tokenId] = token.split(":");
      return {
        contract: contract.toLowerCase(),
        tokenId,
      };
    });

    // Method-specific validations
    if (method === "opensea" && tokens.length > 30) {
      throw new Error("Too many tokens");
    }
    if (method === "rarible" && tokens.length > 50) {
      throw new Error("Too many tokens");
    }
    if (method === "centerdev" && tokens.length > 100) {
      throw new Error("Too many tokens");
    }

    let metadata = [];
    if (tokens.length) {
      try {
        let newMetadata = await Promise.allSettled(
          await provider
            .fetchTokens(chainId, tokens)
            .then((l) => l.map((metadata) => extendMetadata(chainId, metadata)))
        );

        // Filter all rejected promises and return the promise value
        newMetadata = _.map(
          newMetadata.filter((m) => m.status !== "rejected"),
          (m) => m.value
        );

        metadata = [...metadata, ...newMetadata];
      } catch (error) {
        if (error instanceof RequestWasThrottledError) {
          return res.status(429).json({ error: error.message, expires_in: error.delay });
        }
        throw error;
      }
    }

    return res.status(200).json({ metadata });
  } catch (error) {
    console.log(error);
    return res.status(500).json({ error: error.message });
  }
};

export default api;<|MERGE_RESOLUTION|>--- conflicted
+++ resolved
@@ -17,83 +17,11 @@
   try {
     // Validate network and detect chain id
     const network = req.query.network;
-<<<<<<< HEAD
     if (!(network in supportedNetworks)) {
       throw new Error("Unknown network");
     }
 
     const chainId = supportedNetworks[network];
-=======
-    if (
-      ![
-        "mainnet",
-        "rinkeby",
-        "goerli",
-        "optimism",
-        "polygon",
-        "arbitrum",
-        "scroll-alpha",
-        "bsc",
-        "mantle-testnet",
-        "linea-testnet",
-        "sepolia",
-        "mumbai",
-        "base-goerli",
-        "arbitrum-nova",
-        "zora-testnet",
-        "prod-goerli",
-      ].includes(network)
-    ) {
-      throw new Error("Unknown network");
-    }
-
-    let chainId = 1;
-    switch (network) {
-      case "optimism":
-        chainId = 10;
-        break;
-      case "rinkeby":
-        chainId = 4;
-        break;
-      case "goerli":
-      case "prod-goerli":
-        chainId = 5;
-        break;
-      case "bsc":
-        chainId = 56;
-        break;
-      case "polygon":
-        chainId = 137;
-        break;
-      case "arbitrum":
-        chainId = 42161;
-        break;
-      case "scroll-alpha":
-        chainId = 534353;
-        break;
-      case "mantle-testnet":
-        chainId = 5001;
-        break;
-      case "linea-testnet":
-        chainId = 59140;
-        break;
-      case "sepolia":
-        chainId = 11155111;
-        break;
-      case "mumbai":
-        chainId = 80001;
-        break;
-      case "base-goerli":
-        chainId = 84531;
-        break;
-      case "arbitrum-nova":
-        chainId = 42170;
-        break;
-      case "zora-testnet":
-        chainId = 999;
-        break;
-    }
->>>>>>> 2b5157b9
 
     // Validate indexing method and set up provider
     const method = req.query.method;
