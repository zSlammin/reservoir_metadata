import _ from "lodash";

import { customHandleCollection, hasCustomCollectionHandler } from "../../../../../src/custom";
import { extendCollectionMetadata } from "../../../../../src/extend";

import * as opensea from "../../../../../src/fetchers/opensea";
import * as rarible from "../../../../../src/fetchers/rarible";
import * as simplehash from "../../../../../src/fetchers/simplehash";
import * as centerdev from "../../../../../src/fetchers/centerdev";
import * as soundxyz from "../../../../../src/fetchers/soundxyz";
import * as onchain from "../../../../../src/fetchers/onchain";

const api = async (req, res) => {
  try {
    // Validate network and detect chain id
    const network = req.query.network;
    if (
      ![
        "mainnet",
        "rinkeby",
        "goerli",
        "optimism",
        "polygon",
        "arbitrum",
        "scroll-alpha",
        "bsc",
<<<<<<< HEAD
=======
        "mantle-testnet",
        "linea-testnet",
>>>>>>> b3952fe5
      ].includes(network)
    ) {
      throw new Error("Unknown network");
    }

    let chainId = 1;
    switch (network) {
      case "optimism":
        chainId = 10;
        break;
      case "rinkeby":
        chainId = 4;
        break;
      case "goerli":
        chainId = 5;
        break;
      case "bsc":
        chainId = 56;
        break;
      case "polygon":
        chainId = 137;
        break;
      case "arbitrum":
        chainId = 42161;
        break;
      case "scroll-alpha":
        chainId = 534353;
        break;
      case "mantle-testnet":
        chainId = 5001;
        break;
      case "linea-testnet":
        chainId = 59140;
        break;
    }

    // Validate indexing method and set up provider
    const method = req.query.method;
    if (
      !["opensea", "rarible", "simplehash", "centerdev", "soundxyz", "onchain"].includes(method)
    ) {
      throw new Error("Unknown method");
    }

    let provider = opensea;
    if (method === "rarible") {
      provider = rarible;
    } else if (method === "simplehash") {
      provider = simplehash;
    } else if (method === "centerdev") {
      provider = centerdev;
    } else if (method === "soundxyz") {
      provider = soundxyz;
    } else if (method === "onchain") {
      provider = onchain;
    }

    const token = req.query.token?.toLowerCase();
    if (!token) {
      throw new Error("Missing token");
    }

    const [contract, tokenId] = token.split(":");
    if (!contract) {
      throw new Error(`Unknown contract ${contract}`);
    }

    if (!tokenId) {
      throw new Error(`Unknown tokenId ${tokenId}`);
    }

    let collection = null;
    if (hasCustomCollectionHandler(chainId, contract)) {
      collection = await customHandleCollection(chainId, { contract, tokenId });
    } else {
      collection = await provider.fetchCollection(chainId, {
        contract,
        tokenId,
      });
    }

    if (!collection || _.isEmpty(collection)) {
      throw new Error("No collection found");
    }

    return res.status(200).json({
      collection: await extendCollectionMetadata(chainId, collection, tokenId),
    });
  } catch (error) {
    return res.status(500).json({ error: `Internal error: ${error}` });
  }
};

export default api;<|MERGE_RESOLUTION|>--- conflicted
+++ resolved
@@ -24,11 +24,8 @@
         "arbitrum",
         "scroll-alpha",
         "bsc",
-<<<<<<< HEAD
-=======
         "mantle-testnet",
         "linea-testnet",
->>>>>>> b3952fe5
       ].includes(network)
     ) {
       throw new Error("Unknown network");
